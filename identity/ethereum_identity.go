package identity

import (
	"context"
	"fmt"
	"math/big"

	"bytes"

	"time"

	"github.com/centrifuge/centrifuge-protobufs/gen/go/coredocument"
	"github.com/centrifuge/go-centrifuge/errors"
	"github.com/centrifuge/go-centrifuge/ethereum"
	"github.com/centrifuge/go-centrifuge/keytools/ed25519"
	"github.com/centrifuge/go-centrifuge/queue"
	"github.com/centrifuge/go-centrifuge/signatures"
	"github.com/centrifuge/go-centrifuge/utils"
	"github.com/ethereum/go-ethereum/accounts/abi/bind"
	"github.com/ethereum/go-ethereum/common"
	"github.com/ethereum/go-ethereum/core/types"
	logging "github.com/ipfs/go-log"
)

var log = logging.Logger("identity")

type factory interface {
	CreateIdentity(opts *bind.TransactOpts, centID *big.Int) (*types.Transaction, error)
}

type registry interface {
	GetIdentityByCentrifugeId(opts *bind.CallOpts, bigInt *big.Int) (common.Address, error)
}

type contract interface {
	AddKey(opts *bind.TransactOpts, _key [32]byte, _kPurpose *big.Int) (*types.Transaction, error)

	GetKeysByPurpose(opts *bind.CallOpts, _purpose *big.Int) ([][32]byte, error)

	GetKey(opts *bind.CallOpts, _key [32]byte) (struct {
		Key       [32]byte
		Purposes  []*big.Int
		RevokedAt *big.Int
	}, error)

	FilterKeyAdded(opts *bind.FilterOpts, key [][32]byte, purpose []*big.Int) (*EthereumIdentityContractKeyAddedIterator, error)
}

// EthereumIdentityKey holds the identity related details
type EthereumIdentityKey struct {
	Key       [32]byte
	Purposes  []*big.Int
	RevokedAt *big.Int
}

// GetKey returns the public key
func (idk *EthereumIdentityKey) GetKey() [32]byte {
	return idk.Key
}

// GetPurposes returns the purposes intended for the key
func (idk *EthereumIdentityKey) GetPurposes() []*big.Int {
	return idk.Purposes
}

// GetRevokedAt returns the block at which the identity is revoked
func (idk *EthereumIdentityKey) GetRevokedAt() *big.Int {
	return idk.RevokedAt
}

// String prints the peerID extracted from the key
func (idk *EthereumIdentityKey) String() string {
	peerID, _ := ed25519.PublicKeyToP2PKey(idk.Key)
	return fmt.Sprintf("%s", peerID.Pretty())
}

type ethereumIdentity struct {
	centID           CentID
	contract         contract
	contractProvider func(address common.Address, backend bind.ContractBackend) (contract, error)
	registryContract registry
	config           Config
	gethClientFinder func() ethereum.Client
	queue            *queue.Server
}

func newEthereumIdentity(id CentID, registryContract registry, config Config,
	queue *queue.Server,
	gethClientFinder func() ethereum.Client,
	contractProvider func(address common.Address, backend bind.ContractBackend) (contract, error)) *ethereumIdentity {
	return &ethereumIdentity{centID: id, registryContract: registryContract, config: config, gethClientFinder: gethClientFinder, contractProvider: contractProvider, queue: queue}
}

// CentrifugeID sets the CentID to the Identity
func (id *ethereumIdentity) SetCentrifugeID(centID CentID) {
	id.centID = centID
}

// String returns CentrifugeID
func (id *ethereumIdentity) String() string {
	return fmt.Sprintf("CentrifugeID [%s]", id.centID)
}

// CentrifugeID returns the CentrifugeID
func (id *ethereumIdentity) CentID() CentID {
	return id.centID
}

// LastKeyForPurpose returns the latest key for given purpose
func (id *ethereumIdentity) LastKeyForPurpose(keyPurpose int) (key []byte, err error) {
	idKeys, err := id.fetchKeysByPurpose(keyPurpose)
	if err != nil {
		return []byte{}, err
	}

	if len(idKeys) == 0 {
		return []byte{}, errors.New("no key found for type [%d] in ID [%s]", keyPurpose, id.centID)
	}

	return idKeys[len(idKeys)-1].Key[:32], nil
}

// FetchKey fetches the Key from the chain
func (id *ethereumIdentity) FetchKey(key []byte) (Key, error) {
	contract, err := id.getContract()
	if err != nil {
		return nil, err
	}
	// Ignoring cancelFunc as code will block until response or timeout is triggered
<<<<<<< HEAD
	opts, _ := ethereum.GetGethCallOpts()
=======
	opts, _ := id.gethClientFinder().GetGethCallOpts()
>>>>>>> a601f01c
	key32, _ := utils.SliceToByte32(key)
	keyInstance, err := contract.GetKey(opts, key32)
	if err != nil {
		return nil, err
	}

	return &EthereumIdentityKey{
		Key:       keyInstance.Key,
		Purposes:  keyInstance.Purposes,
		RevokedAt: keyInstance.RevokedAt,
	}, nil

}

// CurrentP2PKey returns the latest P2P key
func (id *ethereumIdentity) CurrentP2PKey() (ret string, err error) {
	key, err := id.LastKeyForPurpose(KeyPurposeP2P)
	if err != nil {
		return ret, err
	}
	key32, _ := utils.SliceToByte32(key)
	p2pID, err := ed25519.PublicKeyToP2PKey(key32)
	if err != nil {
		return ret, err
	}

	return p2pID.Pretty(), nil
}

func (id *ethereumIdentity) findContract() (exists bool, err error) {
	if id.contract != nil {
		return true, nil
	}

<<<<<<< HEAD
	// Ignoring cancelFunc as code will block until response or timeout is triggered
	opts, _ := ethereum.GetGethCallOpts()
	idAddress, err := id.RegistryContract.GetIdentityByCentrifugeId(opts, id.CentrifugeId.BigInt())
=======
	client := id.gethClientFinder()
	// Ignoring cancelFunc as code will block until response or timeout is triggered
	opts, _ := client.GetGethCallOpts()
	idAddress, err := id.registryContract.GetIdentityByCentrifugeId(opts, id.centID.BigInt())
>>>>>>> a601f01c
	if err != nil {
		return false, err
	}
	if utils.IsEmptyByteSlice(idAddress.Bytes()) {
		return false, errors.New("Identity not found by address provided")
	}

	idContract, err := id.contractProvider(idAddress, client.GetEthClient())
	if err == bind.ErrNoCode {
		return false, err
	}
	if err != nil {
		log.Errorf("Failed to instantiate the identity contract: %v", err)
		return false, err
	}
	id.contract = idContract
	return true, nil
}

func (id *ethereumIdentity) getContract() (contract contract, err error) {
	if id.contract == nil {
		_, err := id.findContract()
		if err != nil {
			return nil, err
		}
		return id.contract, nil
	}
	return id.contract, nil
}

// AddKeyToIdentity adds key to the purpose on chain
func (id *ethereumIdentity) AddKeyToIdentity(ctx context.Context, keyPurpose int, key []byte) (confirmations chan *WatchIdentity, err error) {
	if utils.IsEmptyByteSlice(key) || len(key) > 32 {
		log.Errorf("Can't add key to identity: empty or invalid length(>32) key for [id: %s]: %x", id, key)
		return confirmations, errors.New("Can't add key to identity: Invalid key")
	}

	ethIdentityContract, err := id.getContract()
	if err != nil {
		log.Errorf("Failed to set up event listener for identity [id: %s]: %v", id, err)
		return confirmations, err
	}

	conn := id.gethClientFinder()
	opts, err := ethereum.GetClient().GetTxOpts(id.config.GetEthereumDefaultAccountName())
	if err != nil {
		return confirmations, err
	}

	h, err := conn.GetEthClient().HeaderByNumber(ctx, nil)
	if err != nil {
		return confirmations, err
	}

	var keyFixed [32]byte
	copy(keyFixed[:], key)
	confirmations, err = id.setUpKeyRegisteredEventListener(id.config, id, keyPurpose, keyFixed, h.Number.Uint64())
	if err != nil {
		wError := errors.New("%v", err)
		log.Errorf("Failed to set up event listener for identity [id: %s]: %v", id, wError)
		return confirmations, wError
	}

	err = sendKeyRegistrationTransaction(ethIdentityContract, opts, id, keyPurpose, key)
	if err != nil {
		wError := errors.New("%v", err)
		log.Errorf("Failed to create transaction for identity [id: %s]: %v", id, wError)
		return confirmations, wError
	}
	return confirmations, nil
}

// fetchKeysByPurpose fetches keys from chain matching purpose
func (id *ethereumIdentity) fetchKeysByPurpose(keyPurpose int) ([]EthereumIdentityKey, error) {
	contract, err := id.getContract()
	if err != nil {
		return nil, err
	}
	// Ignoring cancelFunc as code will block until response or timeout is triggered
<<<<<<< HEAD
	opts, _ := ethereum.GetGethCallOpts()
=======
	opts, _ := id.gethClientFinder().GetGethCallOpts()
>>>>>>> a601f01c
	bigInt := big.NewInt(int64(keyPurpose))
	keys, err := contract.GetKeysByPurpose(opts, bigInt)
	if err != nil {
		return nil, err
	}
	log.Infof("fetched keys: %d %x\n", keyPurpose, keys)

	var ids []EthereumIdentityKey
	for _, key := range keys {
		ids = append(ids, EthereumIdentityKey{Key: key})
	}

	return ids, nil
}

// sendRegistrationTransaction sends the actual transaction to add a Key on Ethereum registry contract
func sendKeyRegistrationTransaction(identityContract contract, opts *bind.TransactOpts, identity *ethereumIdentity, keyPurpose int, key []byte) error {

	//preparation of data in specific types for the call to Ethereum
	bigInt := big.NewInt(int64(keyPurpose))
	bKey, err := utils.SliceToByte32(key)
	if err != nil {
		return err
	}

	tx, err := ethereum.GetClient().SubmitTransactionWithRetries(identityContract.AddKey, opts, bKey, bigInt)
	if err != nil {
		log.Infof("Failed to send key [%v:%x] to add to CentrifugeID [%x]: %v", keyPurpose, bKey, identity.CentID, err)
		return err
	}

	log.Infof("Sent off key [%v:%x] to add to CentrifugeID [%s]. Ethereum transaction hash [%x]", keyPurpose, bKey, identity, tx.Hash())
	return nil
}

// sendIdentityCreationTransaction sends the actual transaction to create identity on Ethereum registry contract
func sendIdentityCreationTransaction(identityFactory factory, opts *bind.TransactOpts, identityToBeCreated Identity) error {
	//preparation of data in specific types for the call to Ethereum
	tx, err := ethereum.GetClient().SubmitTransactionWithRetries(identityFactory.CreateIdentity, opts, identityToBeCreated.CentID().BigInt())
	if err != nil {
		log.Infof("Failed to send identity for creation [CentrifugeID: %s] : %v", identityToBeCreated, err)
		return err
	}

	log.Infof("Sent off identity creation [%s]. Ethereum transaction hash [%x] and Nonce [%v] and Check [%v]", identityToBeCreated, tx.Hash(), tx.Nonce(), tx.CheckNonce())
	log.Infof("Transfer pending: 0x%x\n", tx.Hash())
	return err
}

// setUpKeyRegisteredEventListener listens for Identity creation
func (id *ethereumIdentity) setUpKeyRegisteredEventListener(config Config, identity Identity, keyPurpose int, key [32]byte, bh uint64) (confirmations chan *WatchIdentity, err error) {
	confirmations = make(chan *WatchIdentity)
	centID := identity.CentID()
	if err != nil {
		return nil, err
	}
	asyncRes, err := id.queue.EnqueueJob(keyRegistrationConfirmationTaskName,
		map[string]interface{}{
			centIDParam:            centID,
			keyParam:               key,
			keyPurposeParam:        keyPurpose,
			queue.BlockHeightParam: bh,
		})
	if err != nil {
		return nil, err
	}
	go waitAndRouteKeyRegistrationEvent(config.GetEthereumContextWaitTimeout(), asyncRes, confirmations, identity)
	return confirmations, nil
}

// setUpRegistrationEventListener sets up the listened for the "IdentityCreated" event to notify the upstream code about successful mining/creation
// of the identity.
func (ids *EthereumIdentityService) setUpRegistrationEventListener(config Config, identityToBeCreated Identity, blockHeight uint64) (confirmations chan *WatchIdentity, err error) {
	confirmations = make(chan *WatchIdentity)
	centID := identityToBeCreated.CentID()
	if err != nil {
		return nil, err
	}

	asyncRes, err := ids.queue.EnqueueJob(idRegistrationConfirmationTaskName, map[string]interface{}{centIDParam: centID, queue.BlockHeightParam: blockHeight})
	if err != nil {
		return nil, err
	}
	go waitAndRouteIdentityRegistrationEvent(config.GetEthereumContextWaitTimeout(), asyncRes, confirmations, identityToBeCreated)
	return confirmations, nil
}

// waitAndRouteKeyRegistrationEvent notifies the confirmations channel whenever the key has been added to the identity and has been noted as Ethereum event
func waitAndRouteKeyRegistrationEvent(timeout time.Duration, asyncRes queue.TaskResult, confirmations chan<- *WatchIdentity, pushThisIdentity Identity) {
	_, err := asyncRes.Get(timeout)
	confirmations <- &WatchIdentity{Identity: pushThisIdentity, Error: err}
}

// waitAndRouteIdentityRegistrationEvent notifies the confirmations channel whenever the identity creation is being noted as Ethereum event
func waitAndRouteIdentityRegistrationEvent(timeout time.Duration, asyncRes queue.TaskResult, confirmations chan<- *WatchIdentity, pushThisIdentity Identity) {
	_, err := asyncRes.Get(timeout)
	confirmations <- &WatchIdentity{pushThisIdentity, err}
}

// EthereumIdentityService implements `Service`
type EthereumIdentityService struct {
	config           Config
	factoryContract  factory
	registryContract registry
	gethClientFinder func() ethereum.Client
	contractProvider func(address common.Address, backend bind.ContractBackend) (contract, error)
	queue            *queue.Server
}

// NewEthereumIdentityService creates a new NewEthereumIdentityService given the config and the smart contracts
func NewEthereumIdentityService(config Config, factoryContract factory, registryContract registry,
	queue *queue.Server,
	gethClientFinder func() ethereum.Client,
	contractProvider func(address common.Address, backend bind.ContractBackend) (contract, error)) Service {
	return &EthereumIdentityService{config: config, factoryContract: factoryContract, registryContract: registryContract, gethClientFinder: gethClientFinder, contractProvider: contractProvider, queue: queue}
}

// CheckIdentityExists checks if the identity represented by id actually exists on ethereum
func (ids *EthereumIdentityService) CheckIdentityExists(centrifugeID CentID) (exists bool, err error) {
	client := ids.gethClientFinder()
	// Ignoring cancelFunc as code will block until response or timeout is triggered
	opts, _ := client.GetGethCallOpts()
	idAddress, err := ids.registryContract.GetIdentityByCentrifugeId(opts, centrifugeID.BigInt())
	if err != nil {
		return false, err
	}
	if utils.IsEmptyByteSlice(idAddress.Bytes()) {
		return false, errors.New("Identity not found by address provided")
	}

	_, err = NewEthereumIdentityContract(idAddress, client.GetEthClient())
	if err == bind.ErrNoCode {
		return false, err
	}
	if err != nil {
		log.Errorf("Failed to instantiate the identity contract: %v", err)
		return false, err
	}
	return true, nil
}

// CreateIdentity creates an identity representing the id on ethereum
func (ids *EthereumIdentityService) CreateIdentity(centrifugeID CentID) (id Identity, confirmations chan *WatchIdentity, err error) {
	log.Infof("Creating Identity [%x]", centrifugeID)
	id = newEthereumIdentity(centrifugeID, ids.registryContract, ids.config, ids.queue, ids.gethClientFinder, ids.contractProvider)
	conn := ids.gethClientFinder()
	opts, err := conn.GetTxOpts(ids.config.GetEthereumDefaultAccountName())
	if err != nil {
		return nil, confirmations, err
	}

	h, err := conn.GetEthClient().HeaderByNumber(context.Background(), nil)
	if err != nil {
		return nil, confirmations, err
	}

	confirmations, err = ids.setUpRegistrationEventListener(ids.config, id, h.Number.Uint64())
	if err != nil {
		wError := errors.New("%v", err)
		log.Infof("Failed to set up event listener for identity [mockID: %s]: %v", id, wError)
		return nil, confirmations, wError
	}

	err = sendIdentityCreationTransaction(ids.factoryContract, opts, id)
	if err != nil {
		wError := errors.New("%v", err)
		log.Infof("Failed to create transaction for identity [mockID: %s]: %v", id, wError)
		return nil, confirmations, wError
	}
	return id, confirmations, nil
}

// GetIdentityAddress gets the address of the ethereum identity contract for the given CentID
func (ids *EthereumIdentityService) GetIdentityAddress(centID CentID) (common.Address, error) {
	// Ignoring cancelFunc as code will block until response or timeout is triggered
<<<<<<< HEAD
	opts, _ := ethereum.GetGethCallOpts()
=======
	opts, _ := ethereum.GetClient().GetGethCallOpts()
>>>>>>> a601f01c
	address, err := ids.registryContract.GetIdentityByCentrifugeId(opts, centID.BigInt())
	if err != nil {
		return common.Address{}, err
	}

	if utils.IsEmptyAddress(address) {
		return common.Address{}, errors.New("No address found for centID")
	}
	return address, nil
}

// LookupIdentityForID looks up if the identity for given CentID exists on ethereum
func (ids *EthereumIdentityService) LookupIdentityForID(centrifugeID CentID) (Identity, error) {
	exists, err := ids.CheckIdentityExists(centrifugeID)
	if !exists {
<<<<<<< HEAD
		return id, fmt.Errorf("identity [%s] does not exist with err [%v]", id.CentrifugeId, err)
=======
		return nil, errors.New("identity [%s] does not exist with err [%v]", centrifugeID, err)
	}

	if err != nil {
		return nil, err
	}
	return newEthereumIdentity(centrifugeID, ids.registryContract, ids.config, ids.queue, ids.gethClientFinder, ids.contractProvider), nil
}

// GetClientP2PURL returns the p2p url associated with the centID
func (ids *EthereumIdentityService) GetClientP2PURL(centID CentID) (url string, err error) {
	target, err := ids.LookupIdentityForID(centID)
	if err != nil {
		return url, errors.New("error fetching receiver identity: %v", err)
	}

	p2pKey, err := target.CurrentP2PKey()
	if err != nil {
		return url, errors.New("error fetching p2p key: %v", err)
	}

	return fmt.Sprintf("/ipfs/%s", p2pKey), nil
}

// GetClientsP2PURLs returns p2p urls associated with each centIDs
// will error out at first failure
func (ids *EthereumIdentityService) GetClientsP2PURLs(centIDs []CentID) ([]string, error) {
	var p2pURLs []string
	for _, id := range centIDs {
		url, err := ids.GetClientP2PURL(id)
		if err != nil {
			return nil, err
		}

		p2pURLs = append(p2pURLs, url)
	}

	return p2pURLs, nil
}

// GetIdentityKey returns the key for provided identity
func (ids *EthereumIdentityService) GetIdentityKey(identity CentID, pubKey []byte) (keyInfo Key, err error) {
	id, err := ids.LookupIdentityForID(identity)
	if err != nil {
		return keyInfo, err
>>>>>>> a601f01c
	}

	key, err := id.FetchKey(pubKey)
	if err != nil {
		return keyInfo, err
	}

	if utils.IsEmptyByte32(key.GetKey()) {
		return keyInfo, errors.New("key not found for identity: %x", identity)
	}

	return key, nil
}

// ValidateKey checks if a given key is valid for the given centrifugeID.
func (ids *EthereumIdentityService) ValidateKey(centID CentID, key []byte, purpose int) error {
	idKey, err := ids.GetIdentityKey(centID, key)
	if err != nil {
		return err
	}

	if !bytes.Equal(key, utils.Byte32ToSlice(idKey.GetKey())) {
		return errors.New("[Key: %x] Key doesn't match", idKey.GetKey())
	}

	if !utils.ContainsBigIntInSlice(big.NewInt(int64(purpose)), idKey.GetPurposes()) {
		return errors.New("[Key: %x] Key doesn't have purpose [%d]", idKey.GetKey(), purpose)
	}

	if idKey.GetRevokedAt().Cmp(big.NewInt(0)) != 0 {
		return errors.New("[Key: %x] Key is currently revoked since block [%d]", idKey.GetKey(), idKey.GetRevokedAt())
	}

	return nil
}

// AddKeyFromConfig adds a key previously generated and indexed in the configuration file to the identity specified in such config file
func (ids *EthereumIdentityService) AddKeyFromConfig(purpose int) error {
	identityConfig, err := GetIdentityConfig(ids.config)
	if err != nil {
		return err
	}

	id, err := ids.LookupIdentityForID(identityConfig.ID)
	if err != nil {
		return err
	}

	ctx, cancel := ethereum.DefaultWaitForTransactionMiningContext(ids.config.GetEthereumContextWaitTimeout())
	defer cancel()
	confirmations, err := id.AddKeyToIdentity(ctx, purpose, identityConfig.Keys[purpose].PublicKey)
	if err != nil {
		return err
	}
	watchAddedToIdentity := <-confirmations

	lastKey, errLocal := watchAddedToIdentity.Identity.LastKeyForPurpose(purpose)
	if errLocal != nil {
		return err
	}

	log.Infof("Key [%v] with type [%d] Added to Identity [%s]", lastKey, purpose, watchAddedToIdentity.Identity)

	return nil
}

// ValidateSignature validates a signature on a message based on identity data
func (ids *EthereumIdentityService) ValidateSignature(signature *coredocumentpb.Signature, message []byte) error {
	centID, err := ToCentID(signature.EntityId)
	if err != nil {
		return err
	}

	err = ids.ValidateKey(centID, signature.PublicKey, KeyPurposeSigning)
	if err != nil {
		return err
	}

	return signatures.VerifySignature(signature.PublicKey, message, signature.Signature)
}<|MERGE_RESOLUTION|>--- conflicted
+++ resolved
@@ -127,11 +127,7 @@
 		return nil, err
 	}
 	// Ignoring cancelFunc as code will block until response or timeout is triggered
-<<<<<<< HEAD
-	opts, _ := ethereum.GetGethCallOpts()
-=======
 	opts, _ := id.gethClientFinder().GetGethCallOpts()
->>>>>>> a601f01c
 	key32, _ := utils.SliceToByte32(key)
 	keyInstance, err := contract.GetKey(opts, key32)
 	if err != nil {
@@ -166,16 +162,10 @@
 		return true, nil
 	}
 
-<<<<<<< HEAD
-	// Ignoring cancelFunc as code will block until response or timeout is triggered
-	opts, _ := ethereum.GetGethCallOpts()
-	idAddress, err := id.RegistryContract.GetIdentityByCentrifugeId(opts, id.CentrifugeId.BigInt())
-=======
 	client := id.gethClientFinder()
 	// Ignoring cancelFunc as code will block until response or timeout is triggered
 	opts, _ := client.GetGethCallOpts()
 	idAddress, err := id.registryContract.GetIdentityByCentrifugeId(opts, id.centID.BigInt())
->>>>>>> a601f01c
 	if err != nil {
 		return false, err
 	}
@@ -255,11 +245,7 @@
 		return nil, err
 	}
 	// Ignoring cancelFunc as code will block until response or timeout is triggered
-<<<<<<< HEAD
-	opts, _ := ethereum.GetGethCallOpts()
-=======
 	opts, _ := id.gethClientFinder().GetGethCallOpts()
->>>>>>> a601f01c
 	bigInt := big.NewInt(int64(keyPurpose))
 	keys, err := contract.GetKeysByPurpose(opts, bigInt)
 	if err != nil {
@@ -435,11 +421,7 @@
 // GetIdentityAddress gets the address of the ethereum identity contract for the given CentID
 func (ids *EthereumIdentityService) GetIdentityAddress(centID CentID) (common.Address, error) {
 	// Ignoring cancelFunc as code will block until response or timeout is triggered
-<<<<<<< HEAD
-	opts, _ := ethereum.GetGethCallOpts()
-=======
 	opts, _ := ethereum.GetClient().GetGethCallOpts()
->>>>>>> a601f01c
 	address, err := ids.registryContract.GetIdentityByCentrifugeId(opts, centID.BigInt())
 	if err != nil {
 		return common.Address{}, err
@@ -455,9 +437,6 @@
 func (ids *EthereumIdentityService) LookupIdentityForID(centrifugeID CentID) (Identity, error) {
 	exists, err := ids.CheckIdentityExists(centrifugeID)
 	if !exists {
-<<<<<<< HEAD
-		return id, fmt.Errorf("identity [%s] does not exist with err [%v]", id.CentrifugeId, err)
-=======
 		return nil, errors.New("identity [%s] does not exist with err [%v]", centrifugeID, err)
 	}
 
@@ -503,7 +482,6 @@
 	id, err := ids.LookupIdentityForID(identity)
 	if err != nil {
 		return keyInfo, err
->>>>>>> a601f01c
 	}
 
 	key, err := id.FetchKey(pubKey)
